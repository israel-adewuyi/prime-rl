--- conflicted
+++ resolved
@@ -1,11 +1,5 @@
-<<<<<<< HEAD
 max_steps = 101
 batch_size = 64
-micro_batch_size = 1
-=======
-max_steps = 500
-batch_size = 1024
->>>>>>> 52c5392b
 seq_len = 2048
 rollouts_per_example = 16
 mask_truncated_completions = false

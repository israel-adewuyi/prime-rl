--- conflicted
+++ resolved
@@ -276,14 +276,6 @@
     return path / f"step_{step}"
 
 
-<<<<<<< HEAD
-def get_weight_ckpt_model_path(weights_dir: Path, step: int) -> Path:
-    return weights_dir / f"step_{step}" / "pytorch_model.bin"
-
-
-def get_masks_dir(output_dir: Path) -> Path:
-    return output_dir / "grad_acc"
-=======
 def get_latest_ckpt_step(weights_dir: Path) -> int | None:
     step_dirs = list(weights_dir.glob("step_*"))
     if len(step_dirs) == 0:
@@ -299,4 +291,7 @@
     """Mean-Normalize a list of values to 0-1."""
     sum_values = sum(values)
     return [value / sum_values if sum_values > 0 else 0 for value in values]
->>>>>>> c9264b8a
+
+
+def get_masks_dir(output_dir: Path) -> Path:
+    return output_dir / "grad_acc"
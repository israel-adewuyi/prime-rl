from typing import Annotated, Literal

from pydantic import Field, model_validator

from prime_rl.utils.pydantic_config import BaseConfig


class ModelConfig(BaseConfig):
    """Configures the model."""

    name: Annotated[str, Field(description="Name or path of the HF model to use.")] = "Qwen/Qwen3-0.6B"

    trust_remote_code: Annotated[
        bool,
        Field(
            description="Whether to trust remote code for tokenizer initialization.",
        ),
    ] = False


ServerType = Literal["vllm", "openai"]


class ClientConfig(BaseConfig):
    """Configures the OAI client."""

    timeout: Annotated[
        int,
        Field(
            description="Timeout in seconds. By default, it is set to 1200 seconds.",
        ),
    ] = 1200

    base_url: Annotated[
        list[str],
        Field(
            description="Base URLs to use for the OpenAI API. By default, it is set to a single server on localhost at port 8000 which matches the default local vLLM server configuration. If you specify more than one URL, the client will round-robin (chat) completion requests across all servers.",
        ),
    ] = ["http://localhost:8000/v1"]

    api_key_var: Annotated[
        str,
        Field(
            description="Name of environment variable containing the API key to use for the OpenAI API. Will parse using `os.getenv(client_config.api_key_var)`. Can be set to an arbitrary string if the inference server is not protected by an API key. If multiple URLs are specified, the same API key will be used for all servers.",
        ),
    ] = "OPENAI_API_KEY"

    server_type: Annotated[
        ServerType,
        Field(
            description="Type of inference server that the client is connected to. Can be 'vllm' or 'openai'. Defaults to vLLM, which is our default client for training.",
        ),
    ] = "vllm"

    @model_validator(mode="after")
    def auto_setup_server_type(self):
        if any(base_url == "https://api.openai.com/v1" for base_url in self.base_url):
            self.server_type = "openai"
        return self


class LogConfig(BaseConfig):
    """Configures the logger."""

    level: Annotated[
        str,
        Field(description="Logging level for the process. Will determine the logging verbosity and format."),
    ] = "info"

    vf_level: Annotated[
        str,
        Field(description="Logging level for the verifiers package. Will determine the logging verbosity and format."),
    ] = "warn"

    file: Annotated[
        bool,
        Field(
            description="Whether to log to a file. If True, will log to a file in the output directory.",
        ),
    ] = True

    log_data: Annotated[
        bool,
        Field(
            description="Whether to log the first data sample to the logger.",
        ),
    ] = False


class LogExtrasConfig(BaseConfig):
    """Configures extra logging for W&B tables."""

    samples: Annotated[
        bool,
        Field(
            description="Whether to log prompt/response samples to W&B tables.",
        ),
    ] = True

    distributions: Annotated[
        bool,
        Field(
            description="Whether to log distributions (like rewards, advantages, etc.) to W&B tables.",
        ),
    ] = True

    interval: Annotated[
        int,
        Field(
            ge=1,
            description="Step interval at which to log extras to W&B table.",
        ),
    ] = 10


class WandbMonitorConfig(BaseConfig):
    """Configures logging to Weights and Biases."""

    # Shared configs (May be overwritten by WandbConfig from `rl.py`)
    project: Annotated[str, Field(description="The W&B project to log to.")] = "prime-rl"

    name: Annotated[
        str | None,
        Field(
            description="The W&B name to to use for logging.",
        ),
    ] = None

    offline: Annotated[bool, Field(description="Whether to run W&B in offline mode.")] = False

    # Individual configs (can only be specified on trainer or orchestrator)
    id: Annotated[
        str | None,
        Field(
            description="The W&B run ID to log to. If None, a random ID will be generated. If you want to resume a run, you can set the ID to the run ID you want to resume.",
        ),
    ] = None

    log_extras: Annotated[
        LogExtrasConfig | None,
        Field(
            description="Configuration for logging extras to W&B tables. If None, no extras are logged.",
        ),
<<<<<<< HEAD
    ] = LogExtrasConfig()

    group: Annotated[str | None, Field(description="Group of runs")] = None
=======
    ] = None
>>>>>>> 52c5392b
<|MERGE_RESOLUTION|>--- conflicted
+++ resolved
@@ -141,10 +141,6 @@
         Field(
             description="Configuration for logging extras to W&B tables. If None, no extras are logged.",
         ),
-<<<<<<< HEAD
-    ] = LogExtrasConfig()
+    ] = None
 
-    group: Annotated[str | None, Field(description="Group of runs")] = None
-=======
-    ] = None
->>>>>>> 52c5392b
+    group: Annotated[str | None, Field(description="Group of runs")] = None
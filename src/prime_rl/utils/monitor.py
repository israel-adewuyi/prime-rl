import json
import os
import random
import sys
import time
from collections import defaultdict
from pathlib import Path
from typing import Any

import pandas as pd
<<<<<<< HEAD
import psutil
import pynvml
import trackio as wandb
=======
import wandb
>>>>>>> d4a00648
from transformers.tokenization_utils import PreTrainedTokenizer

from prime_rl.utils.config import WandbMonitorConfig
from prime_rl.utils.logger import get_logger
from prime_rl.utils.pydantic_config import BaseSettings


class WandbMonitor:
    """Logs to Weights and Biases."""

    def __init__(
        self,
        config: WandbMonitorConfig | None,
        output_dir: Path | None = None,
        tokenizer: PreTrainedTokenizer | None = None,
        run_config: BaseSettings | None = None,
    ):
        self.config = config
<<<<<<< HEAD
        self.output_dir = output_dir
=======
        self.logger = get_logger()
        self.history: list[dict[str, Any]] = []
        self.output_dir = output_dir

        rank = int(os.environ.get("RANK", os.environ.get("DP_RANK", "0")))
        self.enabled = self.config is not None
>>>>>>> d4a00648
        self.is_master = rank == 0
        if not self.enabled or not self.is_master:
            if not self.is_master:
                self.logger.warning(f"Skipping {self.__class__.__name__} initialization from non-master rank ({rank})")
            return
        assert config is not None
        self.logger.info(f"Initializing {self.__class__.__name__} ({config})")
        self._maybe_overwrite_wandb_command()
        self.wandb = wandb.init(
            project=config.project,
            name=config.name,
            space_id=config.space_id,
            dataset_id=config.dataset_id,
            resume="allow",
            config=run_config.model_dump() if run_config else None,
        )

        # Optionally, initialize sample logging attributes
        if config is not None and config.log_extras:
            if config.log_extras.samples:
                self.last_log_samples_step = -1
                self.samples_cols = [
                    "step",
                    "tag",
                    "problem_id",
                    "sample_id",
                    "num_input_tokens",
                    "num_output_tokens",
                    "input_tokens",
                    "output_tokens",
                    "prompt",
                    "completion",
                    "reward",
                    "advantage",
                ]
                self.samples_table = wandb.Table(
                    columns=self.samples_cols,
                    log_mode="INCREMENTAL",
                )
                self.tokenizer = tokenizer
                self.samples = []

            if config is not None and config.log_extras.distributions:
                self.last_log_distributions_step = -1
                # Incremental table is initialized dynamically in `log_distributions`
                self.distributions_table = None
                self.distributions = []

    def _maybe_overwrite_wandb_command(self) -> None:
        """Overwrites sys.argv with the start command if it is set in the environment variables."""
        wandb_args = os.environ.get("WANDB_ARGS", None)
        if wandb_args:
            self.logger.debug(f"Found WANDB_ARGS in environment variables {wandb_args}")
            sys.argv = json.loads(wandb_args)

    def log(self, metrics: dict[str, Any]) -> None:
        self.history.append(metrics)
        if not self.is_master:
            return
<<<<<<< HEAD
        wandb.log(metrics)

    def _select_problem_samples(
        self, 
        input_tokens: list[list[int]], 
        output_tokens: list[list[int]], 
        rollouts_per_problem: int
    ) -> dict[str, int]:
        """Select representative problem samples (min, max, random length).
        
=======
        if not self.enabled:
            return
        wandb.log(metrics, step=metrics.get("step", None))

    def log_samples(
        self,
        input_tokens: list[list[int]],
        output_tokens: list[list[int]],
        rewards: list[float],
        advantages: list[float],
        rollouts_per_problem: int,
        step: int,
    ) -> None:
        """Log prompt/response samples to W&B table.

>>>>>>> d4a00648
        Args:
            input_tokens: List of input token sequences
            output_tokens: List of output token sequences  
            rollouts_per_problem: Number of rollouts per problem
            
        Returns:
            Dictionary mapping sample tags to problem IDs
        """
<<<<<<< HEAD
=======
        if not self.is_master:
            return
        if (
            not self.config
            or not self.config.log_extras
            or not self.config.log_extras.samples
            or step % self.config.log_extras.interval != 0
        ):
            # Do not log samples if not enabled or not log interval step
            return
        assert self.tokenizer is not None, "Tokenizer is required for sample logging"
        assert self.last_log_samples_step <= step, "Step must be greater than last logged step"
        assert self.logger is not None, "Logger is required for sample logging"
        self.logger.info(f"Logging samples to W&B table at step {step}")
        start_time = time.time()
>>>>>>> d4a00648
        batch_size = len(input_tokens)
        num_problems = batch_size // rollouts_per_problem
        
        # Compute per-problem statistics
        per_problem_tokens = defaultdict(list)
        token_sequences = [input_tokens[i] + output_tokens[i] for i in range(batch_size)]
        
        for i, token_sequence in enumerate(token_sequences):
            problem_id = i // rollouts_per_problem
            per_problem_tokens[problem_id].append(token_sequence)
            
        assert len(per_problem_tokens) == num_problems
        assert list(per_problem_tokens.keys()) == list(range(num_problems))

        # Calculate average sequence length per problem
        per_problem_seq_len = {
            problem_id: sum(len(token_sequence) for token_sequence in tokens) / len(tokens) 
            for problem_id, tokens in per_problem_tokens.items()
        }
        
        self.logger.debug(f"Per-problem sequence lengths: {per_problem_seq_len}")
        
        # Select representative problems
        min_len_problem_id = min(per_problem_seq_len.items(), key=lambda problem_id_and_length: problem_id_and_length[1])[0]
        max_len_problem_id = max(per_problem_seq_len.items(), key=lambda problem_id_and_length: problem_id_and_length[1])[0]
        random_problem_id = random.choice(list(range(num_problems)))
        
        problem_ids = {
            "min_len": min_len_problem_id,
            "max_len": max_len_problem_id,
            "random": random_problem_id,
        }
        
        self.logger.debug(f"Selected problem samples: {problem_ids}")
        return problem_ids

    def _create_sample_data(
        self,
        input_tokens: list[list[int]],
        output_tokens: list[list[int]], 
        rewards: list[float],
        advantages: list[float],
        problem_ids: dict[str, int],
        rollouts_per_problem: int,
        step: int
    ) -> list[dict[str, Any]]:
        """Create sample data dictionaries for selected problems.
        
        Args:
            input_tokens: List of input token sequences
            output_tokens: List of output token sequences
            rewards: List of rewards for each sample
            advantages: List of advantages for each sample
            problem_ids: Dictionary mapping sample tags to problem IDs
            rollouts_per_problem: Number of rollouts per problem
            step: Current training step
            
        Returns:
            List of sample dictionaries
        """
        samples = []
        
        for tag, problem_id in problem_ids.items():
            start_idx = problem_id * rollouts_per_problem
            
            for sample_id in range(start_idx, start_idx + rollouts_per_problem):
                sample = {
                    "step": step,
                    "tag": tag,
                    "problem_id": problem_id,
                    "sample_id": sample_id,
                    "num_input_tokens": len(input_tokens[sample_id]),
                    "num_output_tokens": len(output_tokens[sample_id]),
                    "input_tokens": str(input_tokens[sample_id]),
                    "output_tokens": str(output_tokens[sample_id]),
                    "prompt": self.tokenizer.decode(input_tokens[sample_id]),
                    "completion": self.tokenizer.decode(output_tokens[sample_id]),
                    "reward": float(rewards[sample_id]),
                    "advantage": float(advantages[sample_id]),
                }
                
                # Verify column order matches expected structure
                assert list(sample.keys()) == self.samples_cols, (
                    "Sample column order must match self.samples_cols"
                )
                samples.append(sample)
                
        return samples

    def _save_samples_to_local(self, df: pd.DataFrame, step: int) -> None:
        """Save samples DataFrame to local CSV file with append functionality.
        
        Args:
            df: DataFrame containing sample data
            step: Current training step for logging
        """
        if not hasattr(self, 'output_dir') or self.output_dir is None:
            self.logger.warning("No output directory configured, skipping local sample save")
            return
            
        try:
            samples_file = self.output_dir / "samples_log.csv"
            
            # Create directory if it doesn't exist
            samples_file.parent.mkdir(parents=True, exist_ok=True)
            
            # Append to existing file or create new one
            if samples_file.exists():
                df.to_csv(samples_file, mode='a', header=False, index=False)
                self.logger.debug(f"Appended {len(df)} samples to {samples_file}")
            else:
                df.to_csv(samples_file, mode='w', header=True, index=False)
                self.logger.debug(f"Created new samples log file: {samples_file} with {len(df)} samples")
                
        except Exception as e:
            self.logger.error(f"Failed to save samples to local file: {e}")

    def log_samples(
        self,
        input_tokens: list[list[int]],
        output_tokens: list[list[int]],
        rewards: list[float],
        advantages: list[float],
        rollouts_per_problem: int,
        step: int,
    ) -> None:
        """Log prompt/response samples to W&B table and local file.

        Args:
            input_tokens: List of input token sequences
            output_tokens: List of output token sequences
            rewards: List of rewards for each sample
            advantages: List of advantages for each sample
            rollouts_per_problem: Number of rollouts per problem
            step: Current training step
        """
        if not self.is_master:
            return
            
        if (
            not self.config.log_extras
            or not self.config.log_extras.samples
            or step % self.config.log_extras.interval != 0
        ):
            return
            
        # Validate required attributes
        assert self.tokenizer is not None, "Tokenizer is required for sample logging"
        assert self.last_log_samples_step <= step, "Step must be greater than last logged step"
        assert self.logger is not None, "Logger is required for sample logging"
        
        self.logger.info(f"Logging samples at step {step}")
        start_time = time.time()
        
        try:
            # Select representative problem samples
            problem_ids = self._select_problem_samples(
                input_tokens, output_tokens, rollouts_per_problem
            )
            
            # Create sample data
            samples = self._create_sample_data(
                input_tokens, output_tokens, rewards, advantages,
                problem_ids, rollouts_per_problem, step
            )
            
            # Convert to DataFrame
            df = pd.DataFrame(samples)
            
            # Log to W&B/trackio
            wandb.log({"samples": wandb.Table(dataframe=df)})
            
            # Save to local file
            self._save_samples_to_local(df, step)
            
            # Update tracking
            self.last_log_samples_step = step
            
            elapsed_time = time.time() - start_time
            self.logger.info(f"Successfully logged {len(samples)} samples at step {step} in {elapsed_time:.2f}s")
            
        except Exception as e:
            self.logger.error(f"Failed to log samples at step {step}: {e}")
            raise

    def log_distributions(self, distributions: dict[str, list[float]], step: int) -> None:
        if not self.is_master:
            return
        if (
            not self.config
            or not self.config.log_extras
            or not self.config.log_extras.distributions
            or step % self.config.log_extras.interval != 0
        ):
            return
        assert self.last_log_distributions_step <= step, "Step must be greater than last logged step"
        self.logger.info(f"Logging distributions for keys {list(distributions.keys())} to W&B table at step {step}")

        # Initialize incremental table if not already done
        if self.distributions_table is None:
            self.distributions_cols = list(distributions.keys())
            self.distributions_table = wandb.Table(
                columns=["step"] + self.distributions_cols,
                log_mode="INCREMENTAL",
            )
        assert self.distributions_cols == list(distributions.keys()), (
            "Columns in the table must be the same across all steps"
        )

        # Append to distributions
        start_time = time.time()
        row = {"step": step, **distributions}
        # self.distributions.append(row)
        # self.distributions_table.add_data(*row.values())
        # wandb.log({"distributions": self.distributions_table}, step=step)
        self.last_log_distributions_step = step
        self.logger.debug(f"Logged distributions at step {step} to W&B table in {time.time() - start_time:.2f}s")

    def log_final_samples(self) -> None:
        """Log final samples to W&B table."""
        if not self.is_master:
            return
        if not self.config or not self.config.log_extras or not self.config.log_extras.samples:
            return
        self.logger.info("Logging final samples to W&B table")
        df = pd.DataFrame(self.samples)
        table = wandb.Table(dataframe=df)
        # wandb.log({"final-samples": table})

    def log_final_distributions(self) -> None:
        """Log final distributions to W&B table."""
        if not self.is_master:
            return
        if not self.config or not self.config.log_extras or not self.config.log_extras.distributions:
            return
        self.logger.info("Logging final distributions to W&B table")
        df = pd.DataFrame(self.distributions)
        table = wandb.Table(dataframe=df)
        # wandb.log({"final-distributions": table})

    def save_final_summary(self, filename: str = "final_summary.json") -> None:
        """Save final summary to W&B table."""
        if not self.is_master or not self.enabled:
            return
        self.logger.info("Saving final summary to file")
        assert self.output_dir is not None, "Output directory is required for saving final summary"
        dir_path = self.output_dir / f"run-{self.wandb.id}"
        dir_path.mkdir(parents=True, exist_ok=True)
        with open(dir_path / filename, "w") as f:
            json.dump(wandb.summary._as_dict(), f)


_MONITOR: WandbMonitor | None = None


def get_monitor() -> WandbMonitor:
    """Returns the global monitor."""
    global _MONITOR
    if _MONITOR is None:
        raise RuntimeError("WandbMonitor not initialized. Please call `setup_monitor` first.")
    return _MONITOR


def setup_monitor(
    config: WandbMonitorConfig | None,
    output_dir: Path | None = None,
    tokenizer: PreTrainedTokenizer | None = None,
    run_config: BaseSettings | None = None,
) -> WandbMonitor:
    """Sets up a monitor to log metrics to W&B."""
    global _MONITOR
    if _MONITOR is not None:
        raise RuntimeError("WandbMonitor already initialized. Please call `setup_monitor` only once.")
    _MONITOR = WandbMonitor(config=config, output_dir=output_dir, tokenizer=tokenizer, run_config=run_config)
    return _MONITOR<|MERGE_RESOLUTION|>--- conflicted
+++ resolved
@@ -8,13 +8,9 @@
 from typing import Any
 
 import pandas as pd
-<<<<<<< HEAD
 import psutil
 import pynvml
 import trackio as wandb
-=======
-import wandb
->>>>>>> d4a00648
 from transformers.tokenization_utils import PreTrainedTokenizer
 
 from prime_rl.utils.config import WandbMonitorConfig
@@ -33,16 +29,13 @@
         run_config: BaseSettings | None = None,
     ):
         self.config = config
-<<<<<<< HEAD
-        self.output_dir = output_dir
-=======
         self.logger = get_logger()
         self.history: list[dict[str, Any]] = []
         self.output_dir = output_dir
 
         rank = int(os.environ.get("RANK", os.environ.get("DP_RANK", "0")))
         self.enabled = self.config is not None
->>>>>>> d4a00648
+
         self.is_master = rank == 0
         if not self.enabled or not self.is_master:
             if not self.is_master:
@@ -102,7 +95,8 @@
         self.history.append(metrics)
         if not self.is_master:
             return
-<<<<<<< HEAD
+        if not self.enabled:
+            return
         wandb.log(metrics)
 
     def _select_problem_samples(
@@ -113,23 +107,6 @@
     ) -> dict[str, int]:
         """Select representative problem samples (min, max, random length).
         
-=======
-        if not self.enabled:
-            return
-        wandb.log(metrics, step=metrics.get("step", None))
-
-    def log_samples(
-        self,
-        input_tokens: list[list[int]],
-        output_tokens: list[list[int]],
-        rewards: list[float],
-        advantages: list[float],
-        rollouts_per_problem: int,
-        step: int,
-    ) -> None:
-        """Log prompt/response samples to W&B table.
-
->>>>>>> d4a00648
         Args:
             input_tokens: List of input token sequences
             output_tokens: List of output token sequences  
@@ -138,24 +115,6 @@
         Returns:
             Dictionary mapping sample tags to problem IDs
         """
-<<<<<<< HEAD
-=======
-        if not self.is_master:
-            return
-        if (
-            not self.config
-            or not self.config.log_extras
-            or not self.config.log_extras.samples
-            or step % self.config.log_extras.interval != 0
-        ):
-            # Do not log samples if not enabled or not log interval step
-            return
-        assert self.tokenizer is not None, "Tokenizer is required for sample logging"
-        assert self.last_log_samples_step <= step, "Step must be greater than last logged step"
-        assert self.logger is not None, "Logger is required for sample logging"
-        self.logger.info(f"Logging samples to W&B table at step {step}")
-        start_time = time.time()
->>>>>>> d4a00648
         batch_size = len(input_tokens)
         num_problems = batch_size // rollouts_per_problem
         

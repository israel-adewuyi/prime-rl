import pickle
import shutil
import time
from collections import OrderedDict, defaultdict
from datetime import timedelta
from pathlib import Path
from typing import Any

import pandas as pd
import torch
import torch.distributed as dist
import torch.nn as nn
from rich import print as rich_print
from rich.console import Console
from rich.table import Table
from rich.text import Text
from torch import Tensor
from transformers.tokenization_utils import PreTrainedTokenizer

from prime_rl.trainer.world import get_world
from prime_rl.utils.logger import get_logger
from prime_rl.utils.utils import format_num, format_time, get_step_path

DEFAULT_TIMEOUT = timedelta(seconds=600)


def setup_torch_distributed(timeout: timedelta = DEFAULT_TIMEOUT, enable_gloo: bool = False):
    torch.cuda.set_device(get_world().local_rank)
    # Use Gloo backend for CPU and NCCL for GPU when CPU offloading is enabled
    # Otherwise use NCCL for better GPU performance
    backend = None  # by default nccl
    if enable_gloo:
        get_logger().info("Using Gloo backend for CPU and NCCL backend for GPU")
        backend = "cpu:gloo,cuda:nccl"

    dist.init_process_group(backend=backend, timeout=timeout)


def get_response_lengths(position_ids: torch.Tensor) -> list[int]:
    """
    Compute lengths of concatenated sequences from position_ids.

    Each sequence starts at 0 and increments. When position_ids resets to 0,
    it indicates the start of a new sequence. Trailing zeros (padding) are
    counted as part of the last sequence.

    Args:
        position_ids: Tensor of shape [total_seqlen]

    Returns:
        List of sequence lengths
    """
    position_ids = position_ids.flatten()

    boundaries = [0]  # Start of first sequence

    for i in range(1, len(position_ids)):
        if position_ids[i] == 0 and position_ids[i - 1] != 0:
            # This is a potential sequence boundary (0 after non-zero)
            # But only if the next element is 1 (indicating a new incrementing sequence)
            # Otherwise, this 0 is padding and belongs to current sequence
            if i + 1 < len(position_ids) and position_ids[i + 1] == 1:
                boundaries.append(i)

    # Calculate lengths based on boundaries
    lengths = []
    for i in range(len(boundaries)):
        start = boundaries[i]
        end = boundaries[i + 1] if i + 1 < len(boundaries) else len(position_ids)
        lengths.append(end - start)

    return lengths


def print_sample(input_ids: list[int], loss_mask: list[bool], tokenizer: PreTrainedTokenizer):
    """
    Visualize the loss mask of a tokenized sample using rich.
    Reference: https://huggingface.co/Qwen/Qwen3-8B/discussions/14
    """
    text = Text()
    for token, mask in zip(tokenizer.convert_ids_to_tokens(input_ids), loss_mask):
        text.append(token.replace("Ġ", " ").replace("Ċ", "\n"), style="cyan" if mask else "white")
    rich_print(text)


def print_benchmark(history: dict[str, list[Any]]) -> None:
    """
    Print benchmark results as rich table. Shows formatted values for the
    training throughput and overall step time. First first N rows show the
    per-step values, and the last row shows the mean, std, min, and max values.
    """
    history.pop("step")
    assert all(len(v) for v in history.values()), "All metrics must have logged the same number of steps"

    # Turn metric history into pd.DataFrame
    df = pd.DataFrame(dict(history.items()))
    columns = {
        "perf/mfu": "MFU",
        "perf/throughput": "Throughput",
        "time/step": "Step Time",
        "perf/peak_memory": "Peak Memory",
    }
    df = df[columns.keys()].rename(columns=columns)
    df = df.iloc[1:]  # Exclude first row

    # Setup console
    console = Console()
    table = Table(title="Benchmark")

    # Add columns
    table.add_column("Step", justify="right")
    for col in df.columns:
        table.add_column(col, justify="center", style="magenta")

    # Add formatted rows
    formatted_df = pd.DataFrame(columns=df.columns)
    formatted_df["MFU"] = df["MFU"].apply(lambda x: f"{format_num(x, precision=2)}%")
    formatted_df["Throughput"] = df["Throughput"].apply(lambda x: format_num(x, precision=2))
    formatted_df["Step Time"] = df["Step Time"].apply(format_time)
    formatted_df["Peak Memory"] = df["Peak Memory"].apply(lambda x: f"{format_num(x, precision=1)} GiB")
    for step, row in formatted_df.iterrows():
        table.add_row(*([str(step)] + [str(x) for x in row]))

    # Separator
    table.add_row(*([""] * len(formatted_df.columns)))

    # Add row for formatted, aggregated statistics
    mean_df = df.describe().loc[["mean", "std", "min", "max"], :]
    formatted_mean_df = pd.DataFrame()
    formatted_mean_df["MFU"] = mean_df["MFU"].apply(lambda x: f"{format_num(x, precision=2)}%")
    formatted_mean_df["Throughput"] = mean_df["Throughput"].apply(format_num, precision=2)
    formatted_mean_df["Step Time"] = mean_df["Step Time"].apply(format_time)
    mean_row = (
        ["Overall"]
        + formatted_mean_df.T.apply(
            lambda row: f"{row['mean']} ± {row['std']} [{row['min']}, {row['max']}]", axis=1
        ).tolist()
        + [
            f"{format_num(mean_df['Peak Memory']['mean'], precision=1)} GiB ({mean_df['Peak Memory']['mean'] / (torch.cuda.mem_get_info()[1] / 1024**3) * 100:.1f}%)"
        ]
    )
    table.add_row(*mean_row)

    # Display table
    console.print(table)


def flexible_all_gather(tensor: Tensor) -> Tensor:
    """
    All-gather a 1D tensor between all ranks, with potentially different numbr of element per rank.
    Returns a tensor of shape (world_size * max_numel, dtype=tensor.dtype, device=tensor.device)
    """

    assert tensor.ndim == 1, "Can only flexibly all-gather 1D tensors"

    if dist.get_world_size() == 1:
        return tensor

    # Find the tensor with the most elements
    local_numel = tensor.numel()
    local_numel_tensor = torch.tensor(local_numel, device=tensor.device)
    all_numel_tensors = [torch.tensor(0, device=tensor.device) for _ in range(dist.get_world_size())]
    dist.all_gather(all_numel_tensors, local_numel_tensor)
    all_numels = [numel.item() for numel in all_numel_tensors]
    max_numel = int(max(all_numels))

    # Pad the tensor with zeros if it has less elements than the maximum
    if local_numel < max_numel:
        tensor = torch.cat([tensor, torch.zeros(max_numel - local_numel, dtype=tensor.dtype, device=tensor.device)])

    # All-gather the tensors
    all_tensors = [
        torch.zeros(max_numel, dtype=tensor.dtype, device=tensor.device) for _ in range(dist.get_world_size())
    ]
    dist.all_gather(all_tensors, tensor)
    all_tensors_unpadded = torch.cat([tensor[:numel] for tensor, numel in zip(all_tensors, all_numels)])

    return all_tensors_unpadded


class Tensors(defaultdict):
    """A class to accumulate tensors and compute statistics (mean, median, std, min, max) across multiple steps and ranks."""

    def __init__(self):
        assert dist.is_initialized(), "Tensors requires a distributed environment"
        super().__init__(list)

    def compute_stats(self) -> dict[str, float | int]:
        """Synchronize the tensor statistic across all ranks for each key and compute relevant statistics."""

        metrics = {}
        for key in list(self.keys()):
            # All-gather tensors across steps and ranks (get global distribution)
            tensors = torch.cat(self.pop(key), dim=0).to("cuda")
            assert tensors.ndim == 1, "Can only aggregate 1D tensors"
            tensors = flexible_all_gather(tensors)
            assert tensors.ndim == 1, "Can only aggregate 1D tensors"

            # Compute relevant tensor statistics
            metrics[f"{key}/mean"] = tensors.mean().item()
            metrics[f"{key}/median"] = torch.median(tensors).item()
            metrics[f"{key}/std"] = tensors.std().item()
            metrics[f"{key}/min"] = tensors.min().item()
            metrics[f"{key}/max"] = tensors.max().item()

            # Add back all-gathered tensors to self
            self[key].append(tensors.tolist())

        return metrics


MEMORY_SNAPSHOT_MAX_ENTRIES = 100000


class MemoryProfiler:
    def __init__(self, step_num: int, snapshot_path: Path):
        torch.cuda.memory._record_memory_history(max_entries=MEMORY_SNAPSHOT_MAX_ENTRIES)
        self.logger = get_logger()
        snapshot_path.mkdir(parents=True, exist_ok=True)
        self.snapshot_path = snapshot_path
        self.step_num = step_num

    def step(self):
        self.logger.info(f"Dumping memory snapshot at step {self.step_num} at {self.snapshot_path}")
        begin = time.monotonic()
        step_folder = self.snapshot_path / f"step_{self.step_num}"
        step_folder.mkdir(parents=True, exist_ok=True)
        file_path = step_folder / f"rank_{get_world().rank}.pickle"
        with open(file_path, "wb") as output:
            pickle.dump(torch.cuda.memory._snapshot(), output)
        self.logger.info(
            f"Finished dumping memory snapshot in {time.monotonic() - begin:.2f} seconds, load {file_path} at https://docs.pytorch.org/memory_viz to visualize the memory usage"
        )
        self.step_num += 1


<<<<<<< HEAD
def load_masks_from_hf(config) -> OrderedDict:
    """
    Load gradient masks from Hugging Face Hub.

    Args:
        repo_id: Hugging Face repository ID containing the masks
        step: Training step to load masks for
        cache_dir: Optional cache directory for downloads

    Returns:
        OrderedDict containing boolean masks for each parameter

    Example:
        >>> masks = load_masks_from_hf("username/model-gradient-masks", 1000)
        >>> for name, param in model.named_parameters():
        ...     if name in masks:
        ...         mask = masks[name].to(param.device)
        ...         param.requires_grad = mask
    """
    try:
        from huggingface_hub import hf_hub_download
    except ImportError:
        raise ImportError("huggingface_hub not available. Install with: pip install huggingface_hub")

    if config.mask_format == "old":
        filename = f"masks/beta_{config.beta}_step_{config.step}_tolerance_{config.tolerance}.pt"
    else:
        filename = f"mask/beta_{config.beta}_batch_{config.batch}_step_{config.step}_active_{config.num_active}.pt"

    mask_path = hf_hub_download(repo_id=config.repo_id, filename=filename, repo_type="model", cache_dir=None)

    return torch.load(mask_path, map_location="cpu")


def verify_masking(model: nn.Module, masks: OrderedDict, num_params: int = 3):
    """
    Simple verification that masks are correctly applied to gradients.
    Checks that False mask positions have zero gradients.
    """
    logger = get_logger()

    logger.info("\n" + "=" * 60)
    logger.info("MASKING VERIFICATION")
    logger.info("=" * 60)

    checked = 0
    all_passed = True

    for name, param in model.named_parameters():
        if checked >= num_params or param.grad is None or name not in masks:
            continue

        # Get gradient and mask
        grad = param.grad.to_local() if hasattr(param.grad, "to_local") else param.grad
        mask = masks[name].to(grad.device)

        if grad.shape != mask.shape:
            continue

        # Find where mask is False (should be zero)
        mask_bool = mask.bool() if mask.dtype == torch.bool else (mask != 0)
        masked_positions = ~mask_bool

        # Check if those positions are zero in gradient
        grads_at_masked = grad[masked_positions]
        num_masked = masked_positions.sum().item()
        num_zero = (grads_at_masked.abs() < 1e-10).sum().item()

        passed = num_zero == num_masked
        status = "✅" if passed else "❌"
        all_passed = all_passed and passed

        logger.info(f"{status} {name}: {num_zero}/{num_masked} masked positions are zero")

        if not passed:
            # Show a few non-zero values for debugging
            nonzero_vals = grads_at_masked[grads_at_masked.abs() >= 1e-10][:3]
            logger.info(f"   Sample non-zero values: {nonzero_vals}")

        checked += 1

    logger.info("=" * 60)
    logger.info(f"Overall: {'✅ PASSED' if all_passed else '❌ FAILED'}")
    logger.info("=" * 60 + "\n")

    return all_passed


def mask_gradients_in_optimizer(optimizer, masks: OrderedDict, model: nn.Module, verify_first_step: bool = True):
    """Apply masks in optimizer step with optional one-time verification"""

    original_step = optimizer.step
    first_step = [True]  # Track if this is first step

    def step_with_masking(closure=None):
        # Apply masks
        for group in optimizer.param_groups:
            for param in group["params"]:
                if param.grad is not None:
                    # Find parameter name
                    param_name = None
                    for name, p in model.named_parameters():
                        if p is param:
                            param_name = name
                            break

                    if param_name and param_name in masks:
                        mask = masks[param_name].to(param.grad.device)
                        if hasattr(param.grad, "to_local"):
                            param.grad.to_local().mul_(mask)
                        else:
                            param.grad.mul_(mask)

        # Verify on first step only
        if verify_first_step and first_step[0]:
            verify_masking(model, masks, num_params=5)
            first_step[0] = False

        return original_step(closure)

    optimizer.step = step_with_masking
=======
def maybe_clean(path: Path, step: int, async_level: int, interval_to_keep: int | None) -> None:
    logger = get_logger()
    step = max(step - (async_level + 1), 0)  # Consider deleting async_level + 1 steps ago
    candidate_path_to_delete = get_step_path(path, step)
    keep = bool(interval_to_keep and step % interval_to_keep == 0)
    logger.debug(f"Considering deleting path {candidate_path_to_delete}")
    if not keep:
        logger.debug(f"Removing path {candidate_path_to_delete}")
        shutil.rmtree(candidate_path_to_delete, ignore_errors=True)
>>>>>>> c9264b8a
<|MERGE_RESOLUTION|>--- conflicted
+++ resolved
@@ -234,7 +234,17 @@
         self.step_num += 1
 
 
-<<<<<<< HEAD
+def maybe_clean(path: Path, step: int, async_level: int, interval_to_keep: int | None) -> None:
+    logger = get_logger()
+    step = max(step - (async_level + 1), 0)  # Consider deleting async_level + 1 steps ago
+    candidate_path_to_delete = get_step_path(path, step)
+    keep = bool(interval_to_keep and step % interval_to_keep == 0)
+    logger.debug(f"Considering deleting path {candidate_path_to_delete}")
+    if not keep:
+        logger.debug(f"Removing path {candidate_path_to_delete}")
+        shutil.rmtree(candidate_path_to_delete, ignore_errors=True)
+
+
 def load_masks_from_hf(config) -> OrderedDict:
     """
     Load gradient masks from Hugging Face Hub.
@@ -355,15 +365,4 @@
 
         return original_step(closure)
 
-    optimizer.step = step_with_masking
-=======
-def maybe_clean(path: Path, step: int, async_level: int, interval_to_keep: int | None) -> None:
-    logger = get_logger()
-    step = max(step - (async_level + 1), 0)  # Consider deleting async_level + 1 steps ago
-    candidate_path_to_delete = get_step_path(path, step)
-    keep = bool(interval_to_keep and step % interval_to_keep == 0)
-    logger.debug(f"Considering deleting path {candidate_path_to_delete}")
-    if not keep:
-        logger.debug(f"Removing path {candidate_path_to_delete}")
-        shutil.rmtree(candidate_path_to_delete, ignore_errors=True)
->>>>>>> c9264b8a
+    optimizer.step = step_with_masking
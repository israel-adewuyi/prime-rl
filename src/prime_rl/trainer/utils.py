--- conflicted
+++ resolved
@@ -244,7 +244,17 @@
         self.step_num += 1
 
 
-<<<<<<< HEAD
+def maybe_clean(path: Path, step: int, async_level: int, interval_to_keep: int | None) -> None:
+    logger = get_logger()
+    step = max(step - (async_level + 1), 0)  # Consider deleting async_level + 1 steps ago
+    candidate_path_to_delete = get_step_path(path, step)
+    keep = bool(interval_to_keep and step % interval_to_keep == 0)
+    logger.debug(f"Considering deleting path {candidate_path_to_delete}")
+    if not keep:
+        logger.debug(f"Removing path {candidate_path_to_delete}")
+        shutil.rmtree(candidate_path_to_delete, ignore_errors=True)
+
+
 class GradientAccumulator:
     def __init__(
         self,
@@ -623,15 +633,4 @@
             f"Applied masks to {applied_count} parameters | Overall active fraction: {active_fraction:.4f} ({total_active}/{total_params})"
         )
     else:
-        logger.warning("No matching masks found for model parameters")
-=======
-def maybe_clean(path: Path, step: int, async_level: int, interval_to_keep: int | None) -> None:
-    logger = get_logger()
-    step = max(step - (async_level + 1), 0)  # Consider deleting async_level + 1 steps ago
-    candidate_path_to_delete = get_step_path(path, step)
-    keep = bool(interval_to_keep and step % interval_to_keep == 0)
-    logger.debug(f"Considering deleting path {candidate_path_to_delete}")
-    if not keep:
-        logger.debug(f"Removing path {candidate_path_to_delete}")
-        shutil.rmtree(candidate_path_to_delete, ignore_errors=True)
->>>>>>> c9264b8a
+        logger.warning("No matching masks found for model parameters")
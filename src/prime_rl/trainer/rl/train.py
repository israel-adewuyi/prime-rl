--- conflicted
+++ resolved
@@ -373,12 +373,8 @@
             "perf/throughput": throughput,
             "perf/throughput_per_gpu": throughput / world.world_size,
             "perf/mfu": mfu,
-<<<<<<< HEAD
+            "perf/peak_memory": peak_memory,
             "iter": progress.step,
-=======
-            "perf/peak_memory": peak_memory,
-            "step": progress.step,
->>>>>>> d4a00648
         }
         monitor.log(perf_metrics)
 
